# Changelog

All notable changes to this project will be documented in this file.
## Unreleased

## [0.2.2] - 2024-08-02

### Changed

- **[improvement]**: Mpileup output retained by run_ivar & used by the QC script for calculating % genome coverage.
- **[improvement]**: Removed unnecessary code from qc.py and run_qc.nf including the plot generation.
- **[improvement]**: Modified qc.py to read input files from command line including using samtools flagstat for read counts.
- **[improvement]**: Unit test files and snapshot files for run_ivar, run_qc_script, and GENERATE_CONSENSUS to account for changes

### Added

- **[added]**: update and added extensive documentation
- **[improvement]**: Update container of kraken2ref from v2.0.0 to v2.1.0
- **[added]**: Add a parameter to set the polling method for kraken2ref (default method set to kmeans)
- **[added]**: Container for the run_qc process
- **[added]**: Unit test for COMPUTE_QC_METRICS workflow
- **[added]**: Mpileup test data
- **[improvement]**: implement k2r release new features
- **[improvement]**: split fastq files if higher than a set numbers of reads per fq

## [0.2.2] - 2024-08-02

### Changed

- **[improvement]**: The ivar module has been updated to adhere to the ARTIC pipeline standards

### Added

- **[added]**: LSF memory escalation strategy for kraken2ref 
- **[added]**: Columns Virus_Taxon_ID, Virus, Species, Reference_Taxon_ID, Selected_Reference added/populated to classification report

### Added
- **[added]**: add LSF memory escalation strategy for kraken2ref 
- **[added]**: Columns Virus_Taxon_ID, Virus, Species, Reference_Taxon_ID, Selected_Reference added/populated to classification report

## [0.2.1] - 2024-06-20

### Fixed

- **[bug]**: Classification report generation would crash if ' was present in output report file lines
- **[bug]**: Independent workflow stanza for GENERATE_CLASSIFICATION_REPORT.nf was outdated / broken

<<<<<<< HEAD

=======
>>>>>>> 5ea78e85
## [0.2.0] - 2024-05-29

### Fixed

- **[bug]**: Classification report and pre report parsing errors fixed

### Changed

- **[improvement]**: Remove mpileup repeated command calls on ivar process.
- **[improvement]**: Remove redundant processes, rewiring and tiding up code base.
- **[improvement]**: Qc metrics using the same method of the Artic pipeline
- **[improvement]**: add kraken2ref as the new reference selection tool
- **[updated]**: Unit tests adapted to new channel and processes structure

### Added

- **[added]**: A script (`k2r_report.py`) was added to generate a pre report file from k2r software
- **[added]**: unit tests for new `run_kraken2ref_and_pre_report.nf`

## [0.1.0] - 2024-02-05

### Added

- **[added]**: Viral subtyping and classification reports routines integrated to pipeline
- **[added]**: `Percentage Coverage` and `number of mapped reads` are now computed at a new QC metrics workflow
- **[added]**: new workflow (`SUBTYPE_AND_SEGMENT_FLU.nf`) attempts to retrieve the flu subtype and segment from kraken report file and populates the meta with these values
- **[added]**: new module (`retrieve_flu_subtype_and_segment.nf`) attempts to parse out the flu subtype and segment from the kraken report file and sets these values to Null if nothing retrieved
- **[added]**: QC metrics workflow, currently computes reads depth and percentage genome coverage
- **[added]**: SARS-CoV-2 sequences subtyping via pangolin
- **[added]**: branching `GENERATE_CONSENSUS` workflow output for viral subtyping routines
- **[added]**: new parameter (`min_reads_for_taxid`)to set a treshold for minimum number of reads assigned for a taxid to be considered
- **[added]**: new workflow and module (`GENERATE_CLASSIFICATION_REPORT and write_classification_report`) to generate a classifcation report file
- **[added]**: unit tests written in `nf-test` covering modules, workflows and pipeline

### Changed

- **[improvement]**: `taxid` respective `rank` and `name` are available on meta
- **[improvement]**: Taxid reference fasta files for consensus sequence are obtained from kraken database
- **[improvement]**: Channels now rely on Meta Mapping
- **[improvement]**: Output folder now have the following structure `output/<sample_id>/<taxid>`
- **[improvement]**: `write_manifest.py` relies on glob expression

### Fixed

- **[bug]**: Samples with no taxids to process raises a warning and are now ignored

### Removed

- **[Removed]**: writing manifest process removed from `SORT_READS_BY_REF.nf` 
- **[Removed]**: json resource files and fasta files provided on the repo

---
## [0.0.1] - 2023-12-01

This is the first prototype versioning. This pipeline 1) sort reads via Kraken and 2) generate consensus sequences using ivar.<|MERGE_RESOLUTION|>--- conflicted
+++ resolved
@@ -45,10 +45,6 @@
 - **[bug]**: Classification report generation would crash if ' was present in output report file lines
 - **[bug]**: Independent workflow stanza for GENERATE_CLASSIFICATION_REPORT.nf was outdated / broken
 
-<<<<<<< HEAD
-
-=======
->>>>>>> 5ea78e85
 ## [0.2.0] - 2024-05-29
 
 ### Fixed
