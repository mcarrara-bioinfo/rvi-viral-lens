--- conflicted
+++ resolved
@@ -31,15 +31,11 @@
         if filename.endswith(ext_1): #if ext1 exist, ext2 must exist
             # Extract sample_id and virus_id from the file name
             parts = filename.split('_')
-<<<<<<< HEAD
-            sample_id = parts[0]
-=======
 
             sample_id = f"{parts[0]}{parts[1]}"
 
             if "#" in sample_id:
                 sample_id = sample_id.replace("#","-")
->>>>>>> 50136ce5
             if get_taxid == False:
                 virus_id = parts[1]
 
