--- conflicted
+++ resolved
@@ -10,7 +10,6 @@
     db_path = null
     db_library_fa_path = null
 
-<<<<<<< HEAD
 
     // k2r 
     k2r_fq_load_mode = "full"
@@ -20,8 +19,6 @@
     // any fastq file pair
     k2r_max_total_reads_per_fq = 10000000
     k2r_dump_fq_mem = "6 GB"
-=======
->>>>>>> 1ef14625
     // kraken report filter
     min_reads_for_taxid = 100
 
